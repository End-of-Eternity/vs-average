// Copyright (c) EoE & Nephren 2020. All rights reserved.

use failure::{bail, format_err, Error};
use half::f16;
use vapoursynth::core::CoreRef;
use vapoursynth::plugins::{Filter, FrameContext};
use vapoursynth::prelude::*;
use vapoursynth::video_info::VideoInfo;
use crate::{property, PLUGIN_NAME};
use crate::common::*;

/*
Couple notes on this following section,

Internally, we're using f64 to do the calculations, and returning the same bitdepth as we input in the first place leads to a rounding error.
However, if we allow outputting at a higher bitdepth than we started at, then we lose (well, a significant portion of) that error.
This means we can get a high quality output, using lots of far smaller 8 bit clips, rather than lots of 16 bit clips, which are twice as large.

Q: Okay so why's there a f16 down there since **litterally nobody** uses 16 bit floats?
A: f16's are actually stored as two bytes on the CPU, so this is actually worth using *if* you want to do the calculations in float for some reason.
   Why you would want to, idk, but it would work, and it'd again be less ram than the alternative.
*/

// Reusing Vecs:
// Collecting a vec from an iterator inside a loop allocates a new vec (not surprising).
// However, the vec gets deallocated at the end of the loop iteration. This means that every iteration,
// a vec gets allocated, and then deallocated, which is slow (at least, according to benchmarks).
// The idea with reusing vecs is to allocate a vec once, and inside the loop, it gets filled and cleared.
// Filling is done using `extend`, which takes an iterator. Clearing is done by "unsafely" setting the length to 0.

// `set_len` SAFETY:
// `set_len` directly sets the length of a vec. It is used here to "clear" a vec.
// Compared to using the `clear` method, `set_len` does not run the drop code of the cleared elements.
// In this case, the elements stored in the vec do not have special drop code. Therefore, it is safe to do so.

macro_rules! mean_int {
    ($($fname:ident($depth:ty, $internal:ty);)*) => {
        $(
            pub fn $fname(out_frame: &mut FrameRefMut, src_frames: &[FrameRef]) {
                // See note on reusing vecs.
                let mut src_rows = Vec::with_capacity(src_frames.len());

                // `out_frame` has the same format as the input clips
                let format = out_frame.format();

                for plane in 0..format.plane_count() {
                    for row in 0..out_frame.height(plane) {
                        // Vec reuse: filling
                        src_rows.extend(src_frames
                            .iter()
                            .map(|f| f.plane_row::<$depth>(plane, row)));
                        for (i, pixel) in out_frame.plane_row_mut::<$depth>(plane, row).iter_mut().enumerate() {
                            let sum: $internal = src_rows
                                .iter()
                                .map(|f| f[i] as $internal)
                                .sum();
                            unsafe { std::ptr::write(pixel, (sum / src_frames.len() as $internal) as $depth) }
                        }
                        // Vec reuse: (unsafe) clearing; see `set_len` SAFETY.
                        unsafe { src_rows.set_len(0); }
<<<<<<< HEAD
                    }
                }
            }
        )*
    };
}

macro_rules! mean_int_discard {
    ($($fname:ident($depth:ty, $internal:ty);)*) => {
        $(
            pub fn $fname(out_frame: &mut FrameRefMut, src_frames: &[FrameRef], discard: usize) {
                // See note on reusing vecs.
                let mut src_rows = Vec::with_capacity(src_frames.len());
                let mut values = Vec::with_capacity(src_frames.len());

                // `out_frame` has the same format as the input clips
                let format = out_frame.format();

                for plane in 0..format.plane_count() {
                    for row in 0..out_frame.height(plane) {
                        // Vec reuse: filling
                        src_rows.extend(src_frames
                            .iter()
                            .map(|f| f.plane_row::<$depth>(plane, row)));
                        for (i, pixel) in out_frame.plane_row_mut::<$depth>(plane, row).iter_mut().enumerate() {
                            // Vec reuse: filling
                            values.extend(src_rows
                                .iter()
                                .map(|f| f[i] as $internal));
                            unsafe { ultra_pepega(&mut values, discard); }
                            let sum: $internal = values.drain(0..src_frames.len() - discard*2).sum();
                            unsafe { std::ptr::write(pixel, (sum / (src_frames.len() - discard * 2) as $internal) as $depth) }
                            // Vec reuse: (unsafe) clearing; see `set_len` SAFETY.
                            unsafe { values.set_len(0); }
                        }
                        // Vec reuse: (unsafe) clearing; see `set_len` SAFETY.
                        unsafe { src_rows.set_len(0); }
=======
>>>>>>> e4957a79
                    }
                }
            }
        )*
    };
}

pub struct Mean<'core> {
    // vector of our input clips
    pub clips: Vec<Node<'core>>,
    // IPB muiltiplier ratios
    pub weights: Option<[f64; 3]>,
    pub discard: Option<usize>,
}

impl<'core> Mean<'core> {
    pub fn weighted_mean<T: F64Convertible>(out_frame: &mut FrameRefMut, src_frames: &[FrameRef], weights: [f64; 3]) {
        let weights: Vec<_> = src_frames
            .iter()
            .map(|f| f.props().get::<&'_ [u8]>("_PictType").unwrap_or(b"U")[0])
            .map(|p| match p {
                b'I' | b'i' => weights[0],
                b'P' | b'p' => weights[1],
                b'B' => weights[2],
                _ => 1.0,
            })
            .collect();

        // we do the division once outside of the loop so we only need multiplication in the inner loop
        let reciprocal = 1.0 / weights.iter().sum::<f64>();

        // See note on reusing vecs.
        let mut src_rows = Vec::with_capacity(src_frames.len());

        // `out_frame` has the same format as the input clips
        let format = out_frame.format();
        
        for plane in 0..format.plane_count() {
            for row in 0..out_frame.height(plane) {
                // Vec reuse: filling
                src_rows.extend(src_frames
                    .iter()
                    .map(|f| f.plane_row::<T>(plane, row)));
                for (i, pixel) in out_frame.plane_row_mut::<T>(plane, row).iter_mut().enumerate() {
                    let weighted_sum: f64 = src_rows
                        .iter()
                        .map(|f| f[i].to_f64())
                        .zip(weights.iter())
                        .map(|(p, w)| p * w)
                        .sum();
                    unsafe { std::ptr::write(pixel, F64Convertible::from_f64(weighted_sum * reciprocal)) }
                }
                // Vec reuse: (unsafe) clearing; see `set_len` SAFETY.
                unsafe { src_rows.set_len(0); }
<<<<<<< HEAD
            }
        }
    }

    pub fn mean_float_discard<T: F64Convertible>(out_frame: &mut FrameRefMut, src_frames: &[FrameRef], discard: usize) {
        let reciprocal = 1.0 / (src_frames.len() - discard * 2) as f64;

        // See note on reusing vecs.
        let mut src_rows = Vec::with_capacity(src_frames.len());
        let mut values = Vec::with_capacity(src_frames.len());

        // `out_frame` has the same format as the input clips
        let format = out_frame.format();

        for plane in 0..format.plane_count() {
            for row in 0..out_frame.height(plane) {
                // Vec reuse: filling
                src_rows.extend(src_frames
                    .iter()
                    .map(|f| f.plane_row::<T>(plane, row)));
                for (i, pixel) in out_frame.plane_row_mut::<T>(plane, row).iter_mut().enumerate() {
                    // Vec reuse: filling
                    values.extend(src_rows
                        .iter()
                        .map(|f| f[i].to_f64()));
                    unsafe { ultra_pepega(&mut values, discard); }
                    let sum: f64 = values.drain(0..src_frames.len() - discard*2).sum();
                    unsafe { std::ptr::write(pixel, F64Convertible::from_f64(sum * reciprocal)) }
                    // Vec reuse: (unsafe) clearing; see `set_len` SAFETY.
                    unsafe { values.set_len(0); }
                }
                // Vec reuse: (unsafe) clearing; see `set_len` SAFETY.
                unsafe { src_rows.set_len(0); }
=======
>>>>>>> e4957a79
            }
        }
    }

    pub fn mean_float<T: F64Convertible>(out_frame: &mut FrameRefMut, src_frames: &[FrameRef]) {
        let reciprocal = 1.0 / src_frames.len() as f64;

        // See note on reusing vecs.
        let mut src_rows = Vec::with_capacity(src_frames.len());

        // `out_frame` has the same format as the input clips
        let format = out_frame.format();

        for plane in 0..format.plane_count() {
            for row in 0..out_frame.height(plane) {
                // Vec reuse: filling
                src_rows.extend(src_frames
                    .iter()
                    .map(|f| f.plane_row::<T>(plane, row)));
                for (i, pixel) in out_frame.plane_row_mut::<T>(plane, row).iter_mut().enumerate() {
                    let sum: f64 = src_rows
                        .iter()
                        .map(|f| f[i].to_f64())
                        .sum();
                    unsafe { std::ptr::write(pixel, F64Convertible::from_f64(sum * reciprocal)) }
                }
                // Vec reuse: (unsafe) clearing; see `set_len` SAFETY.
                unsafe { src_rows.set_len(0); }
            }
        }
    }
    
    mean_int! {
        mean_u8(u8, u16);
        mean_u16(u16, u32);
        mean_u32(u32, u64);
    }

    mean_int_discard! {
        mean_u8_discard(u8, u16);
        mean_u16_discard(u16, u32);
        mean_u32_discard(u32, u64);
    }
}

impl<'core> Filter<'core> for Mean<'core> {
    fn video_info(&self, _: API, _: CoreRef<'core>) -> Vec<VideoInfo<'core>> {
        vec![self.clips[0].info()]
    }

    fn get_frame_initial(
        &self,
        _: API,
        _: CoreRef<'core>,
        context: FrameContext,
        n: usize,
    ) -> Result<Option<FrameRef<'core>>, Error> {
        // request frame filters fro all clips
        self.clips
            .iter()
            .for_each(|f| f.request_frame_filter(context, n));
        Ok(None)
    }

    fn get_frame(
        &self,
        _: API,
        core: CoreRef<'core>,
        context: FrameContext,
        n: usize,
    ) -> Result<FrameRef<'core>, Error> {
        let info = self.clips[0].info();
        let format = property!(info.format);
        let resolution = property!(info.resolution);

        // construct our output frame
        let mut out_frame = unsafe { FrameRefMut::new_uninitialized(core, None, format, resolution) };
        let src_frames = self
            .clips
            .iter()
            .map(|f| f.get_frame_filter(context, n).ok_or_else(|| format_err!("Could not retrieve source frame")))
            .collect::<Result<Vec<_>, _>>()?;

        // match input sample type and bits per sample
        match (self.weights, self.discard) {
            (Some(weights), None) => match (format.sample_type(), format.bits_per_sample()) {
                (SampleType::Integer,       8) => Self::weighted_mean::<u8> (&mut out_frame, &src_frames, weights),
                (SampleType::Integer,  9..=16) => Self::weighted_mean::<u16>(&mut out_frame, &src_frames, weights),
                (SampleType::Integer, 17..=32) => Self::weighted_mean::<u32>(&mut out_frame, &src_frames, weights),
                (SampleType::Float,        16) => Self::weighted_mean::<f16>(&mut out_frame, &src_frames, weights),
                (SampleType::Float,        32) => Self::weighted_mean::<f32>(&mut out_frame, &src_frames, weights),
                (sample_type, bits_per_sample) => 
                    bail!("{}: input depth {} not supported for sample type {}", PLUGIN_NAME, bits_per_sample, sample_type),
            },
            (None, Some(discard)) => match (format.sample_type(), format.bits_per_sample()) {
                (SampleType::Integer,       8) => Self::mean_u8_discard(&mut out_frame, &src_frames, discard),
                (SampleType::Integer,  9..=16) => Self::mean_u16_discard(&mut out_frame, &src_frames, discard),
                (SampleType::Integer, 17..=32) => Self::mean_u32_discard(&mut out_frame, &src_frames, discard),
                (SampleType::Float,        16) => Self::mean_float_discard::<f16>(&mut out_frame, &src_frames, discard),
                (SampleType::Float,        32) => Self::mean_float_discard::<f32>(&mut out_frame, &src_frames, discard),
                (sample_type, bits_per_sample) => 
                    bail!("{}: input depth {} not supported for sample type {}", PLUGIN_NAME, bits_per_sample, sample_type),
            },
            (None, None) => match (format.sample_type(), format.bits_per_sample()) {
                (SampleType::Integer,       8) => Self::mean_u8 (&mut out_frame, &src_frames),
                (SampleType::Integer,  9..=16) => Self::mean_u16(&mut out_frame, &src_frames),
                (SampleType::Integer, 17..=32) => Self::mean_u32(&mut out_frame, &src_frames),
                (SampleType::Float,        16) => Self::mean_float::<f16>(&mut out_frame, &src_frames),
                (SampleType::Float,        32) => Self::mean_float::<f32>(&mut out_frame, &src_frames),
                (sample_type, bits_per_sample) => 
                    bail!("{}: input depth {} not supported for sample type {}", PLUGIN_NAME, bits_per_sample, sample_type),
            },
            (Some(_), Some(_)) => 
                bail!("Tried to use weighting and discard. This shouldn't be possible."),
        }

        // return our resulting frame
        Ok(out_frame.into())
    }
}<|MERGE_RESOLUTION|>--- conflicted
+++ resolved
@@ -58,7 +58,6 @@
                         }
                         // Vec reuse: (unsafe) clearing; see `set_len` SAFETY.
                         unsafe { src_rows.set_len(0); }
-<<<<<<< HEAD
                     }
                 }
             }
@@ -96,8 +95,7 @@
                         }
                         // Vec reuse: (unsafe) clearing; see `set_len` SAFETY.
                         unsafe { src_rows.set_len(0); }
-=======
->>>>>>> e4957a79
+
                     }
                 }
             }
@@ -152,7 +150,6 @@
                 }
                 // Vec reuse: (unsafe) clearing; see `set_len` SAFETY.
                 unsafe { src_rows.set_len(0); }
-<<<<<<< HEAD
             }
         }
     }
@@ -186,8 +183,6 @@
                 }
                 // Vec reuse: (unsafe) clearing; see `set_len` SAFETY.
                 unsafe { src_rows.set_len(0); }
-=======
->>>>>>> e4957a79
             }
         }
     }
